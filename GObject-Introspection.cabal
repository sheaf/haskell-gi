--- conflicted
+++ resolved
@@ -1,9 +1,5 @@
 Name:                GObject-Introspection
-<<<<<<< HEAD
-Version:             0.6
-=======
 Version:             0.7
->>>>>>> 1b0fe5e0
 Synopsis:            Generate Haskell bindings for GObject-Introspection capable libraries
 Description:         Generate Haskell bindings for GObject-Introspection capable libraries. This includes most notably Gtk+, but many other libraries in the GObject ecosystem provide introspection data too.
 Homepage:            https://github.com/garetxe/haskell-gi
@@ -27,21 +23,21 @@
   pkgconfig-depends: gobject-introspection-1.0 >= 1.42, gobject-2.0 >= 2.36
   build-depends:
       base >= 4.7 && < 5,
-      bytestring,
       containers,
       directory,
       filepath,
-      free,
       mtl >= 2.2,
+      transformers >= 0.3,
       pretty-show,
       process,
       safe,
-      text >= 1.0,
-      transformers >= 0.3,
+      bytestring,
       xdg-basedir,
       xml-conduit >= 1.3.0,
       unix >= 2.7 && <2.8,
-      GObject-Introspection
+      GObject-Introspection,
+      text >= 1.0,
+      free
   build-tools: hsc2hs, c2hs
   extensions: CPP, ForeignFunctionInterface, DoAndIfThenElse, LambdaCase, RankNTypes
   ghc-options: -Wall -fno-warn-missing-signatures -fwarn-incomplete-patterns -fno-warn-name-shadowing
